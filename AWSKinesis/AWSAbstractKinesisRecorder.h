//
// Copyright 2010-2017 Amazon.com, Inc. or its affiliates. All Rights Reserved.
//
// Licensed under the Apache License, Version 2.0 (the "License").
// You may not use this file except in compliance with the License.
// A copy of the License is located at
//
// http://aws.amazon.com/apache2.0
//
// or in the "license" file accompanying this file. This file is distributed
// on an "AS IS" BASIS, WITHOUT WARRANTIES OR CONDITIONS OF ANY KIND, either
// express or implied. See the License for the specific language governing
// permissions and limitations under the License.
//

#import <Foundation/Foundation.h>
#import <AWSCore/AWSService.h>

/**
 `AWSAbstractKinesisRecorder` is an abstract class. You should not instantiate this class directly. Instead use its concrete subclasses `AWSKinesisRecorder` and `AWSFirehoseRecorder`.
 */
@interface AWSAbstractKinesisRecorder : AWSService

/**
 The number of bytes currently used to store AWSKinesisPutRecordInput objects on disk.
 */
@property (nonatomic, assign, readonly) NSUInteger diskBytesUsed;

/**
 The threshold of disk bytes for notification. When exceeded, `saveRecord:streamName:` posts AWSKinesisRecorderByteThresholdReachedNotification. The default is 0 meaning it will not post the notification.
 @discussion The `notificationByteThreshold` should be smaller than `diskByteLimit`.
 */
@property (nonatomic, assign) NSUInteger notificationByteThreshold;

/**
 The limit of the disk cache size in bytes. When exceeded, older requests will be discarded. Setting this value to 0.0 meaning no practical limit. The default value is 5MB.
 */
@property (nonatomic, assign) NSUInteger diskByteLimit;

/**
 The age limit of the cached requests. When exceeded, requests older than the specified age will be discarded. Setting this value to 0 meaning no practical limit. The default is no age limit.
 */
@property (nonatomic, assign) NSTimeInterval diskAgeLimit;

/**
 The maxium batch data size in bytes. The default value is 512KB. The maximum is 4MB.
 */
@property (nonatomic, assign) NSUInteger batchRecordsByteLimit;

/**
 Saves a record to local storage to be sent later. The record will be submitted to the streamName provided with a randomly generated partition key to ensure equal distribution across shards.

 @param data         The data to send to Amazon Kinesis. It needs to be smaller than 256KB.
 @param streamName   The stream name for Amazon Kinesis.

 @return AWSTask - task.result is always nil.
 */
- (AWSTask *)saveRecord:(NSData *)data
             streamName:(NSString *)streamName;

/**
<<<<<<< HEAD
=======
 Note: The partitionKey is used to distribute records between shards, therefore using the same partitionKey across multiple calls could cause provisioned throughput to be exceeded on one shard.
>>>>>>> aba64735
 Saves a record to local storage to be sent later. The record will be submitted to the streamName provided with a specified partition key to ensure equal distribution across shards.
 
 @param data         The data to send to Amazon Kinesis. It needs to be smaller than 256KB.
 @param streamName   The stream name for Amazon Kinesis.
 @param partitionKey The partition key for Amazon Kinesis.
 
 @return AWSTask - task.result is always nil.
 */
- (AWSTask *)saveRecord:(NSData *)data
             streamName:(NSString *)streamName
           partitionKey:(NSString *)partitionKey;

/**
 Submits all locally saved requests to Amazon Kinesis. Requests that are successfully sent will be deleted from the device. Requests that fail due to the device being offline will stop the submission process and be kept. Requests that fail due to other reasons (such as the request being invalid) will be deleted.

 @return AWSTask - task.result is always nil.
 */
- (AWSTask *)submitAllRecords;

/**
 Removes all requests saved to disk.

 @return AWSTask - task.result is always nil.
 */
- (AWSTask *)removeAllRecords;

@end<|MERGE_RESOLUTION|>--- conflicted
+++ resolved
@@ -59,10 +59,7 @@
              streamName:(NSString *)streamName;
 
 /**
-<<<<<<< HEAD
-=======
  Note: The partitionKey is used to distribute records between shards, therefore using the same partitionKey across multiple calls could cause provisioned throughput to be exceeded on one shard.
->>>>>>> aba64735
  Saves a record to local storage to be sent later. The record will be submitted to the streamName provided with a specified partition key to ensure equal distribution across shards.
  
  @param data         The data to send to Amazon Kinesis. It needs to be smaller than 256KB.
